[package]
name = "storybook"
version = "0.1.0"
edition = "2021"
publish = false

[[bin]]
name = "storybook"
path = "src/storybook.rs"

[features]
test-support = []

[dependencies]
anyhow.workspace = true
<<<<<<< HEAD
clap = { version = "4.4", features = ["derive", "string"] }
chrono = "0.4"
fs = { path = "../fs" }
futures.workspace = true
gpui2 = { path = "../gpui2" }
itertools = "0.11.0"
=======
derive_more.workspace = true
gpui2 = { path = "../gpui2" }
>>>>>>> 77e67c19
log.workspace = true
refineable = { path = "../refineable" }
rust-embed.workspace = true
serde.workspace = true
settings = { path = "../settings" }
simplelog = "0.9"
strum = { version = "0.25.0", features = ["derive"] }
theme = { path = "../theme" }
ui = { path = "../ui" }
util = { path = "../util" }

[dev-dependencies]
gpui2 = { path = "../gpui2", features = ["test-support"] }<|MERGE_RESOLUTION|>--- conflicted
+++ resolved
@@ -13,17 +13,13 @@
 
 [dependencies]
 anyhow.workspace = true
-<<<<<<< HEAD
 clap = { version = "4.4", features = ["derive", "string"] }
 chrono = "0.4"
+derive_more.workspace = true
 fs = { path = "../fs" }
 futures.workspace = true
 gpui2 = { path = "../gpui2" }
 itertools = "0.11.0"
-=======
-derive_more.workspace = true
-gpui2 = { path = "../gpui2" }
->>>>>>> 77e67c19
 log.workspace = true
 refineable = { path = "../refineable" }
 rust-embed.workspace = true
